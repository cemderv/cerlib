// Copyright (C) 2023-2024 Cemalettin Dervis
// This file is part of cerlib.
// For conditions of distribution and use, see copyright notice in LICENSE.

#include "audio/AudioDevice.hpp"
#include "audio/soloud_internal.hpp"
#include <SDL3/SDL.h>
#include <SDL3/SDL_audio.h>

namespace cer
{
static SDL_AudioStream* s_audio_stream = nullptr;

void sdl3_audio_mixer(void* userdata, Uint8* stream, int len)
{
    auto& device = *static_cast<AudioDevice*>(userdata);

    const auto samples = len / (device.channels() * sizeof(float));
    device.mix(reinterpret_cast<float*>(stream), samples);
}

void sdl3_audio_mixer_new(void*                userdata,
                          SDL_AudioStream*     stream,
                          int                  additional_amount,
                          [[maybe_unused]] int total_amount)
{
    if (additional_amount > 0)
    {
        if (auto* data = SDL_stack_alloc(Uint8, additional_amount))
        {
            sdl3_audio_mixer(userdata, data, additional_amount);
            SDL_PutAudioStreamData(stream, data, additional_amount);
            SDL_stack_free(data);
        }
    }
}


static void sdl3_audio_deinit([[maybe_unused]] AudioDevice* engine)
{
    SDL_DestroyAudioStream(s_audio_stream);
}
} // namespace cer

void cer::audio_sdl3_init(const AudioBackendArgs& args)
{
    auto& device = *args.device;

    // Open audio device.
    const auto as = SDL_AudioSpec{
        .format   = SDL_AUDIO_F32LE,
<<<<<<< HEAD
        .channels = narrow<Uint8>(args.channel_count),
        .freq     = narrow<int>(args.sample_rate),
=======
        .channels = gsl::narrow<int>(args.channel_count),
        .freq     = gsl::narrow<int>(args.sample_rate),
>>>>>>> cce6a658
    };

    s_audio_stream = SDL_OpenAudioDeviceStream(SDL_AUDIO_DEVICE_DEFAULT_PLAYBACK,
                                               &as,
                                               sdl3_audio_mixer_new,
                                               &device);

    if (s_audio_stream == nullptr)
    {
        const auto* msg = SDL_GetError();

        throw std::runtime_error{
            cer_fmt::format("Failed to initialize the SDL audio stream. Reason: {}",
                            msg != nullptr ? msg : "Unknown")};
    }

    const auto audio_device_id = SDL_GetAudioStreamDevice(s_audio_stream);

    device.postinit_internal(args.sample_rate, args.buffer, args.channel_count);
    device.set_backend_cleanup_func(sdl3_audio_deinit);

    SDL_ResumeAudioDevice(audio_device_id);
}<|MERGE_RESOLUTION|>--- conflicted
+++ resolved
@@ -49,13 +49,8 @@
     // Open audio device.
     const auto as = SDL_AudioSpec{
         .format   = SDL_AUDIO_F32LE,
-<<<<<<< HEAD
         .channels = narrow<Uint8>(args.channel_count),
         .freq     = narrow<int>(args.sample_rate),
-=======
-        .channels = gsl::narrow<int>(args.channel_count),
-        .freq     = gsl::narrow<int>(args.sample_rate),
->>>>>>> cce6a658
     };
 
     s_audio_stream = SDL_OpenAudioDeviceStream(SDL_AUDIO_DEVICE_DEFAULT_PLAYBACK,
