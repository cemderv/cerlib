# Copyright (C) 2023-2024 Cemalettin Dervis
# This file is part of cerlib.
# For conditions of distribution and use, see copyright notice in LICENSE.

set(cerlib_gfx_backend "OpenGL")

add_library(cerlib STATIC)

set(cerlib_include_dir ${CMAKE_CURRENT_SOURCE_DIR}/../include)
set(cerlib_src_dir ${CMAKE_CURRENT_SOURCE_DIR})

set(cerlib_public_files
  cerlib/Audio.hpp
  cerlib/BlendState.hpp
  cerlib/Circle.hpp
  cerlib/Color.hpp
  cerlib/Content.hpp
  cerlib/Drawing.hpp
  cerlib/Event.hpp
  cerlib/Font.hpp
  cerlib/Game.hpp
  cerlib/GraphicsResource.hpp
  cerlib/Image.hpp
  cerlib/Input.hpp
  cerlib/Interval.hpp
  cerlib/Key.hpp
  cerlib/KeyModifier.hpp
  cerlib/Math.hpp
  cerlib/OStreamCompat.hpp
  cerlib/Matrix.hpp
  cerlib/Hashing.hpp
  cerlib/MouseButton.hpp
  cerlib/Particle.hpp
  cerlib/ParticleEmitter.hpp
  cerlib/ParticleModifier.hpp
  cerlib/ParticleSystem.hpp
  cerlib/ParticleEmitterShape.hpp
  cerlib/Rectangle.hpp
  cerlib/Sampler.hpp
  cerlib/Shader.hpp
  cerlib/SmallDataArray.hpp
  cerlib/Sound.hpp
  cerlib/SoundChannel.hpp
  cerlib/SoundTypes.hpp
  cerlib/Text.hpp
  cerlib/ToString.hpp
  cerlib/Tween.hpp
  cerlib/Vector2.hpp
  cerlib/Vector3.hpp
  cerlib/Vector4.hpp
  cerlib/Version.hpp
  cerlib/Window.hpp
  cerlib/Main.hpp
  cerlib/RunGame.hpp
  cerlib/details/MainImpl.hpp
  cerlib/Gamepad.hpp
  cerlib/Util.hpp
  cerlib/Util2.hpp
  cerlib/List.hpp
  cerlib/StringUtil.hpp
  cerlib/CopyMoveMacros.hpp
  cerlib/Defer.hpp
  cerlib.hpp
)

list(TRANSFORM cerlib_public_files PREPEND ${cerlib_include_dir}/)

# Add public files to target
target_sources(cerlib PRIVATE ${cerlib_public_files})
target_include_directories(cerlib PUBLIC ${cerlib_include_dir})
source_group("Public" FILES ${cerlib_public_files})

# Precompiled headers
target_precompile_headers(cerlib PRIVATE
  <algorithm>
  <any>
  <cassert>
  <cerlib/CopyMoveMacros.hpp>
  <cerlib/Defer.hpp>
  <cerlib/InternalError.hpp>
  <cerlib/List.hpp>
  <cerlib/StringUtil.hpp>
  <cerlib/Util2.hpp>
  <chrono>
  <cmath>
  <compare>
  <cstddef>
  <cstdint>
  <exception>
  <fmt/format.h>
  <functional>
  <limits>
  <map>
  <memory>
  <optional>
  <ostream>
  <ranges>
  <set>
  <span>
  <stdexcept>
  <string>
  <string_view>
  <thread>
  <tuple>
  <unordered_map>
  <unordered_set>
  <utility>
  <variant>
  <vector>
  graphics/GraphicsDevice.hpp
  shadercompiler/BuiltInSymbols.hpp
  shadercompiler/Decl.hpp
  shadercompiler/Expr.hpp
  shadercompiler/Lexer.hpp
  shadercompiler/Stmt.hpp
  shadercompiler/TempVarNameGen.hpp
  shadercompiler/Token.hpp
  shadercompiler/Type.hpp
  shadercompiler/Writer.hpp
  util/MultiStringHash.hpp
  util/Object.hpp
  util/Platform.hpp
  util/StringViewUnorderedSet.hpp
  util/narrow_cast.hpp
)

if (EMSCRIPTEN)
  target_precompile_headers(cerlib PRIVATE <SDL2/SDL.h>)
else ()
  target_precompile_headers(cerlib PRIVATE <SDL3/SDL.h>)
endif ()

if (cerlib_gfx_backend STREQUAL "OpenGL")
  target_precompile_headers(cerlib PRIVATE
    <glad.h>
    graphics/opengl/OpenGLPrerequisites.hpp
  )
endif ()

set(src_sub_dirs
  audio
  contentmanagement
  game
  graphics
  input
  math
  shadercompiler
  util
)

foreach (dir ${src_sub_dirs})
  include(${dir}/Files.cmake)

  set(absolute_filenames ${${dir}_files})
  list(TRANSFORM absolute_filenames PREPEND ${cerlib_src_dir}/${dir}/)

  # Add private files to target
  target_sources(cerlib PRIVATE ${absolute_filenames})

  string(REPLACE "/" "\\" dir_name_for_source_group ${dir})

  source_group("Private\\${dir_name_for_source_group}" FILES ${absolute_filenames})
endforeach ()

set_target_properties(cerlib PROPERTIES FOLDER "cerlib")

if (cerlib_gfx_backend STREQUAL "OpenGL")
  cerlib_log("Using OpenGL")
  include(graphics/opengl/Files.cmake)
  list(TRANSFORM opengl_files PREPEND ${cerlib_src_dir}/graphics/opengl/)
  list(TRANSFORM opengl_include_dirs PREPEND ${cerlib_src_dir}/graphics/opengl/)
  target_sources(cerlib PRIVATE ${opengl_files})
  target_compile_definitions(cerlib PRIVATE -DCERLIB_HAVE_OPENGL)
  target_include_directories(cerlib PRIVATE ${opengl_include_dirs})
endif ()

if (CERLIB_ATOMIC_REFCOUNTING)
  target_compile_definitions(cerlib PRIVATE -DCERLIB_ATOMIC_REFCOUNTING)
endif ()

target_include_directories(cerlib PUBLIC ${cerlib_include_dir})
target_include_directories(cerlib PRIVATE ${cerlib_src_dir})

# Link out-of-source dependencies
target_link_libraries(cerlib PRIVATE
<<<<<<< HEAD
  stblib
=======
  GSL
>>>>>>> c4be46e2
)

target_link_libraries(cerlib PUBLIC
  fmt::fmt-header-only
)

add_library(cerlib_SDL INTERFACE)

if (CERLIB_ENABLE_TESTS)
  target_compile_definitions(cerlib PUBLIC "-DCERLIB_ENABLE_TESTS")
endif ()

if (ANDROID)
  # On Android, we have to use the shared library version of SDL.
  # This is because the main activity calls directly into functions that are
  # exposed by SDL, via JNI.
  cerlib_log("Linking with SHARED library of SDL3")
  target_link_libraries(cerlib_SDL INTERFACE SDL3-shared)
elseif (EMSCRIPTEN)
  # Use Emscripten's SDL port.
  cerlib_log("Linking with Emscripten's port of SDL2")
  target_link_libraries(cerlib_SDL INTERFACE SDL2)
else ()
  # Can link SDL directly into the cerlib library.
  cerlib_log("Linking with STATIC library of SDL3")
  target_link_libraries(cerlib_SDL INTERFACE SDL3-static)
endif ()

if (EMSCRIPTEN)
  target_compile_options(cerlib PUBLIC
    "SHELL:-s USE_SDL=2"
  )

  target_link_options(cerlib PUBLIC
    "SHELL:-s MIN_WEBGL_VERSION=2"
    "SHELL:-s FULL_ES3=1"
    "SHELL:-sDEFAULT_LIBRARY_FUNCS_TO_INCLUDE=[\"$autoResumeAudioContext\",\"$dynCall\"]"
  )
endif ()

if (CERLIB_ENABLE_IMGUI)
  add_subdirectory(imgui)
  target_link_libraries(cerlib PUBLIC cerlib_imgui)
  target_compile_definitions(cerlib PRIVATE -DCERLIB_ENABLE_IMGUI)
endif ()

if (ANDROID)
  target_link_libraries(cerlib PUBLIC dl m atomic stdc++ android log)

  if (ANDROID_ABI STREQUAL armeabi-v7a)
    set_target_properties(cerlib PROPERTIES COMPILE_FLAGS -mfpu=neon)
  endif ()
endif ()

if (IOS)
  set_target_properties(cerlib PROPERTIES
    FRAMEWORK TRUE
    MACOSX_FRAMEWORK_IDENTIFIER com.cemdervis.cerlib
    VERSION ${CMAKE_PROJECT_VERSION}
    SOVERSION ${CMAKE_PROJECT_VERSION}
  )
endif ()

target_link_libraries(cerlib PUBLIC cerlib_SDL)

enable_default_cpp_flags(cerlib)
enable_clang_tidy(cerlib)

if (CERLIB_ENABLE_VERBOSE_LOGGING)
  target_compile_definitions(cerlib PRIVATE
    -DCERLIB_ENABLE_VERBOSE_LOGGING
  )
endif ()

cerlib_embed_file(cerlib ${CMAKE_CURRENT_SOURCE_DIR}/resources/VeraRegular.ttf)
cerlib_embed_file(cerlib ${CMAKE_CURRENT_SOURCE_DIR}/resources/VeraBold.ttf)
cerlib_embed_file(cerlib ${CMAKE_CURRENT_SOURCE_DIR}/resources/GrayscaleShader.shd)

cerlib_compile_shader(shaders/SpriteBatchVS.vert)
cerlib_compile_shader(shaders/SpriteBatchPSDefault.frag)
cerlib_compile_shader(shaders/SpriteBatchPSMonochromatic.frag)

target_compile_definitions(cerlib PRIVATE
  -DSTB_VORBIS_NO_STDIO
)

# Audio
if (EMSCRIPTEN)
  target_compile_definitions(cerlib PRIVATE -DCERLIB_AUDIO_BACKEND_SDL2)
  target_sources(cerlib PRIVATE audio/SDL2Backend.cpp)
else ()
  target_compile_definitions(cerlib PRIVATE -DCERLIB_AUDIO_BACKEND_SDL3)
  target_sources(cerlib PRIVATE audio/SDL3Backend.cpp)
endif ()

if (ANDROID)
  if (ANDROID_ABI STREQUAL "arm64-v8a")
    cerlib_log("Detected ARM64 for stb; enabling STBIR_NEON")
    target_compile_definitions(stblib PUBLIC "-DSTBIR_NEON")
  elseif (ANDROID_ABI STREQUAL "x86_64")
    cerlib_log("Detected x64 for stb; enaling STBIR_SSE2")
    target_compile_definitions(stblib PUBLIC "-DSTBIR_SSE2")
  else ()
    cerlib_log("Disabling SIMD for stb_image_resize2")
    target_compile_definitions(stblib PUBLIC "-DSTBIR_NO_SIMD")
  endif ()
endif ()<|MERGE_RESOLUTION|>--- conflicted
+++ resolved
@@ -183,11 +183,7 @@
 
 # Link out-of-source dependencies
 target_link_libraries(cerlib PRIVATE
-<<<<<<< HEAD
   stblib
-=======
-  GSL
->>>>>>> c4be46e2
 )
 
 target_link_libraries(cerlib PUBLIC
