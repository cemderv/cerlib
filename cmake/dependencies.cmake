# snitch
if (CERLIB_ENABLE_TESTS)
  CPMAddPackage(
    NAME snitch
    GITHUB_REPOSITORY snitch-org/snitch
    VERSION 1.2.5
    GIT_SHALLOW
    SYSTEM
  )
endif ()

# GSL
CPMAddPackage(
  NAME GSL
  GITHUB_REPOSITORY microsoft/GSL
  VERSION 4.0.0
  OPTIONS
  "GSL_CXX_STANDARD 20"
  "GSL_INSTALL OFF"
  "GSL_TEST OFF"
  "GSL_VS_ADD_NATIVE_VISUALIZERS ON"
  GIT_SHALLOW
  SYSTEM
)

# fmt
CPMAddPackage(
  NAME fmt
  GITHUB_REPOSITORY fmtlib/fmt
  GIT_TAG 11.0.2
  OPTIONS
  "FMT_INSTALL OFF"
  "FMT_SYSTEM_HEADERS ON"
  GIT_SHALLOW
  SYSTEM
)

set_target_properties(fmt PROPERTIES FOLDER "Dependencies")

<<<<<<< HEAD
# cerlib's OpenGL loader
CPMAddPackage(
  NAME opengl_loader
  GITHUB_REPOSITORY cemderv/opengl-loader
  GIT_TAG v0.0.2
  GIT_SHALLOW
  SYSTEM
=======
# stb
CPMAddPackage(
  NAME stb
  GITHUB_REPOSITORY nothings/stb
  GIT_TAG master
  GIT_SHALLOW
  DOWNLOAD_ONLY # stb does not use CMake, we add its files manually
>>>>>>> 76dbbc09
)

# ImGui
if (CERLIB_ENABLE_IMGUI)
  CPMAddPackage(
    NAME ImGui
    GITHUB_REPOSITORY ocornut/imgui
    VERSION 1.91.3
    GIT_SHALLOW
  )
endif ()

if (NOT EMSCRIPTEN)
  set(sdl_version "3.1.3")

  include(cmake/sdl_prebuilt.cmake)
  cerlib_check_can_use_sdl_prebuilt()

  if (NOT CERLIB_FORCE_SDL_BUILD AND cerlib_can_use_prebuilt_sdl)
    cerlib_log("Using prebuilt SDL")
    cerlib_fetch_and_add_prebuilt_sdl(
      "${cerlib_sdl_prebuilt_url}/v${sdl_version}/${cerlib_prebuilt_sdl_package}.zip"
    )
  else ()
    cerlib_log("Building SDL along with cerlib")

    CPMAddPackage(
      NAME SDL
      GITHUB_REPOSITORY libsdl-org/SDL
      GIT_TAG preview-${sdl_version}
      OPTIONS
      "SDL_MISC OFF"
      "SDL_OFFSCREEN OFF"
      "SDL_POWER OFF"
      "SDL_TEST OFF"
      "SDL_TESTS OFF"
      "SDL_TEST_LIBRARY OFF"
      "SDL_TEST_ENABLED_BY_DEFAULT OFF"
      "SDL_VULKAN OFF"
      "SDL_OPENGL ON"
      "SDL_OPENGLES ON"
      "SDL_RENDER_D3D OFF"
      "SDL_RENDER_METAL OFF"
      "SDL_DIRECTX OFF"
      "SDL_DISABLE_UNINSTALL ON"
      "SDL_VENDOR_INFO OFF"
      "SDL_3DNOW OFF"
      "SDL_ALTIVEC OFF"
      "SDL_CCACHE ON"
      "SDL_DUMMYVIDEO OFF"
      "SDL_WASAPI OFF"
      "SDL_ATOMIC OFF"
      "SDL_DIALOG OFF"
      "SDL_LIBUDEV OFF"
      "SDL_STATIC_VCRT OFF"
      "SDL_STATIC ON"
      "SDL_SHARED ON"
      "SDL_GPU OFF"
      GIT_SHALLOW
      SYSTEM
    )

    set_target_properties(SDL3-shared PROPERTIES FOLDER "Dependencies")
    set_target_properties(SDL3-static PROPERTIES FOLDER "Dependencies")

    if (TARGET SDL_uclibc)
      set_target_properties(SDL_uclibc PROPERTIES FOLDER "Dependencies")
    endif ()
  endif ()
endif ()<|MERGE_RESOLUTION|>--- conflicted
+++ resolved
@@ -36,25 +36,6 @@
 )
 
 set_target_properties(fmt PROPERTIES FOLDER "Dependencies")
-
-<<<<<<< HEAD
-# cerlib's OpenGL loader
-CPMAddPackage(
-  NAME opengl_loader
-  GITHUB_REPOSITORY cemderv/opengl-loader
-  GIT_TAG v0.0.2
-  GIT_SHALLOW
-  SYSTEM
-=======
-# stb
-CPMAddPackage(
-  NAME stb
-  GITHUB_REPOSITORY nothings/stb
-  GIT_TAG master
-  GIT_SHALLOW
-  DOWNLOAD_ONLY # stb does not use CMake, we add its files manually
->>>>>>> 76dbbc09
-)
 
 # ImGui
 if (CERLIB_ENABLE_IMGUI)
